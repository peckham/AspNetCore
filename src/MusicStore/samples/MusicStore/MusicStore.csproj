--- conflicted
+++ resolved
@@ -1,44 +1,27 @@
-<Project Sdk="Microsoft.NET.Sdk.Web">
+﻿<Project Sdk="Microsoft.NET.Sdk.Web">
 
   <Import Project="$(RepositoryRoot)src\Servers\IIS\build\testsite.props" />
 
   <PropertyGroup>
     <Description>Music store application on ASP.NET Core</Description>
-<<<<<<< HEAD
     <TargetFramework>netcoreapp3.0</TargetFramework>
-=======
-    <TargetFrameworks>netcoreapp2.2;net461</TargetFrameworks>
->>>>>>> a6b04bf9
     <DefineConstants>$(DefineConstants);DEMO</DefineConstants>
     <TreatWarningsAsErrors>true</TreatWarningsAsErrors>
     <RuntimeIdentifiers Condition="'$(Configuration)' != 'RuntimeStore'">win7-x86;win7-x64;linux-x64;osx-x64</RuntimeIdentifiers>
     <Configurations>Debug;Release;RuntimeStore</Configurations>
-<<<<<<< HEAD
     <InProcessTestSite>true</InProcessTestSite>
     <AspNetCoreModuleName>AspNetCoreModuleV2</AspNetCoreModuleName>
-=======
-    <DebugType Condition="'$(TargetFramework)' == 'net461'">full</DebugType>
-    <InProcessTestSite>true</InProcessTestSite>
->>>>>>> a6b04bf9
   </PropertyGroup>
 
   <ItemGroup>
     <Content Update="ForTesting\**\*" CopyToPublishDirectory="Never" Condition=" '$(PublishForTesting)' != 'true' " />
   </ItemGroup>
 
-<<<<<<< HEAD
-=======
-  <ItemGroup Condition="'$(OS)' == 'Windows_NT'">
-    <NativeProjectReference Include="$(RepositoryRoot)src\Servers\IIS\AspNetCoreModuleV1\AspNetCore\AspNetCore.vcxproj" />
-    <NativeProjectReference Include="$(RepositoryRoot)src\Servers\IIS\AspNetCoreModuleV2\AspNetCore\AspNetCore.vcxproj" />
-  </ItemGroup>
-
->>>>>>> a6b04bf9
-  <ItemGroup Condition="'$(TargetFrameworkIdentifier)'=='.NETCoreApp' AND '$(Configuration)' == 'RuntimeStore' ">
+  <ItemGroup Condition=" '$(Configuration)' == 'RuntimeStore' ">
     <Reference Include="Microsoft.AspNetCore.App" />
   </ItemGroup>
 
-  <ItemGroup Condition="'$(TargetFrameworkIdentifier)'=='.NETFramework' OR '$(Configuration)' != 'RuntimeStore' ">
+  <ItemGroup Condition=" '$(Configuration)' != 'RuntimeStore' ">
     <Reference Include="Microsoft.AspNetCore" />
     <Reference Include="Microsoft.AspNetCore.Authentication.Cookies" />
     <Reference Include="Microsoft.AspNetCore.Authentication.Facebook" />
@@ -51,10 +34,7 @@
     <Reference Include="Microsoft.AspNetCore.Mvc" />
     <Reference Include="Microsoft.AspNetCore.Server.HttpSys" />
     <Reference Include="Microsoft.AspNetCore.Server.IIS" />
-<<<<<<< HEAD
     <Reference Include="Microsoft.AspNetCore.Server.IISIntegration" />
-=======
->>>>>>> a6b04bf9
     <Reference Include="Microsoft.AspNetCore.Session" />
     <Reference Include="Microsoft.AspNetCore.StaticFiles" />
     <Reference Include="Microsoft.EntityFrameworkCore.InMemory" />
